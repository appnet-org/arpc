// This file defines the builtin packets (Request, Response, Error) and their corresponding
// serialization/deserialization codecs.
package packet

import (
	"bytes"
	"encoding/binary"
	"errors"
)

// Builtin packet types
var (
	PacketTypeUnknown  = PacketType{TypeID: 0, Name: "Unknown"}
	PacketTypeRequest  = PacketType{TypeID: 1, Name: "Request"}
	PacketTypeResponse = PacketType{TypeID: 2, Name: "Response"}
	PacketTypeError    = PacketType{TypeID: 3, Name: "Error"}
)

// DataPacket represents the common structure for Request and Response packets
type DataPacket struct {
	PacketTypeID PacketTypeID
	RPCID        uint64 // Unique RPC ID
	TotalPackets uint16 // Total number of packets in this RPC
	SeqNumber    uint16 // Sequence number of this packet
	Payload      []byte // Partial application data
}

// RequestPacket extends DataPacket for request packets
type RequestPacket struct {
	DataPacket
}

// ResponsePacket extends DataPacket for response packets
type ResponsePacket struct {
	DataPacket
}

// ErrorPacket has exactly two fields as specified
type ErrorPacket struct {
	PacketTypeID PacketTypeID
	RPCID        uint64 // RPC ID that caused the error
	ErrorMsg     string // Error message string (must fit in on one MTU)
}

// DataPacketCodec implements DataPacket serialization for both Request and Response packets
type DataPacketCodec struct{}

func (c *DataPacketCodec) Serialize(packet any) ([]byte, error) {
	p, ok := packet.(*DataPacket)
	if !ok {
		return nil, errors.New("invalid packet type for DataPacket codec")
	}

	buf := new(bytes.Buffer)

	// Write standard fields
	if err := binary.Write(buf, binary.LittleEndian, p.PacketTypeID); err != nil {
		return nil, err
	}
	if err := binary.Write(buf, binary.LittleEndian, p.RPCID); err != nil {
		return nil, err
	}
	if err := binary.Write(buf, binary.LittleEndian, p.TotalPackets); err != nil {
		return nil, err
	}
	if err := binary.Write(buf, binary.LittleEndian, p.SeqNumber); err != nil {
		return nil, err
	}

	// Write payload length and data
	if err := binary.Write(buf, binary.LittleEndian, uint32(len(p.Payload))); err != nil {
		return nil, err
	}
	if _, err := buf.Write(p.Payload); err != nil {
		return nil, err
	}

	return buf.Bytes(), nil
}

func (c *DataPacketCodec) Deserialize(data []byte) (any, error) {
	buf := bytes.NewReader(data)

	// Read into the DataPacket fields
	p := DataPacket{}

	// Read standard fields
	if err := binary.Read(buf, binary.LittleEndian, &p.PacketTypeID); err != nil {
		return nil, err
	}
	if err := binary.Read(buf, binary.LittleEndian, &p.RPCID); err != nil {
		return nil, err
	}
	if err := binary.Read(buf, binary.LittleEndian, &p.TotalPackets); err != nil {
		return nil, err
	}
	if err := binary.Read(buf, binary.LittleEndian, &p.SeqNumber); err != nil {
		return nil, err
	}

	// Read payload length and data
	var payloadLen uint32
	if err := binary.Read(buf, binary.LittleEndian, &payloadLen); err != nil {
		return nil, err
	}

	p.Payload = make([]byte, payloadLen)
	if _, err := buf.Read(p.Payload); err != nil {
		return nil, err
	}

	return &p, nil
}

// ErrorPacketCodec implements Error packet serialization
type ErrorPacketCodec struct{}

func (c *ErrorPacketCodec) Serialize(packet any) ([]byte, error) {
	p, ok := packet.(*ErrorPacket)
	if !ok {
		return nil, errors.New("invalid packet type for Error codec")
	}

	buf := new(bytes.Buffer)

	// Write error packet type ID
<<<<<<< HEAD
	if err := binary.Write(buf, binary.LittleEndian, p.PacketTypeID); err != nil {
=======
	if err := binary.Write(buf, binary.LittleEndian, PacketTypeError.TypeID); err != nil {
>>>>>>> 870d2f4e
		return nil, err
	}

	// Write RPC ID
	if err := binary.Write(buf, binary.LittleEndian, p.RPCID); err != nil {
		return nil, err
	}

	// Error message must fit in one MTU
	if len(p.ErrorMsg) > MaxUDPPayloadSize-8 {
		return nil, errors.New("error message too long, must fit in one MTU")
	}

	// Write error message length and string
	msgBytes := []byte(p.ErrorMsg)
	if err := binary.Write(buf, binary.LittleEndian, uint32(len(msgBytes))); err != nil {
		return nil, err
	}
	if _, err := buf.Write(msgBytes); err != nil {
		return nil, err
	}

	return buf.Bytes(), nil
}

func (c *ErrorPacketCodec) Deserialize(data []byte) (any, error) {
	buf := bytes.NewReader(data)
	pkt := &ErrorPacket{}

	// Read error packet type ID
	if err := binary.Read(buf, binary.LittleEndian, &pkt.PacketTypeID); err != nil {
		return nil, err
	}

	// Read RPC ID
	if err := binary.Read(buf, binary.LittleEndian, &pkt.RPCID); err != nil {
		return nil, err
	}

	// Read error message length and string
	var msgLen uint32
	if err := binary.Read(buf, binary.LittleEndian, &msgLen); err != nil {
		return nil, err
	}

	msgBytes := make([]byte, msgLen)
	if _, err := buf.Read(msgBytes); err != nil {
		return nil, err
	}
	pkt.ErrorMsg = string(msgBytes)

	return pkt, nil
}<|MERGE_RESOLUTION|>--- conflicted
+++ resolved
@@ -124,11 +124,7 @@
 	buf := new(bytes.Buffer)
 
 	// Write error packet type ID
-<<<<<<< HEAD
 	if err := binary.Write(buf, binary.LittleEndian, p.PacketTypeID); err != nil {
-=======
-	if err := binary.Write(buf, binary.LittleEndian, PacketTypeError.TypeID); err != nil {
->>>>>>> 870d2f4e
 		return nil, err
 	}
 
